import setuptools

with open("README.md", "r") as fh:
    long_description = fh.read()

setuptools.setup(
    name='rockethub',
    packages=setuptools.find_packages(),
    version='0.2.0',
    license='Proprietary',
    description='Accelerating Machine Learning Research',
    long_description=long_description,
    long_description_content_type="text/markdown",
    author='Mirage Technologies AG',
    author_email='hello@mirage.id',
    url='https://rockethub.ai',
    keywords=['Automating', 'ML', 'Research'],
    install_requires=[
        'tqdm',
        'requests',
<<<<<<< HEAD
        'fire'
=======
        'google-cloud-storage'
>>>>>>> cd78e800
    ],
    classifiers=[
        # Chose either "3 - Alpha", "4 - Beta" or "5 - Production/Stable" as the current state of your package
        'Development Status :: 2 - Pre-Alpha',
        'Intended Audience :: Developers',
        'Topic :: Software Development :: Build Tools',
        'Programming Language :: Python :: 3',
        'Programming Language :: Python :: 3.4',
        'Programming Language :: Python :: 3.5',
        'Programming Language :: Python :: 3.6',
    ],
)<|MERGE_RESOLUTION|>--- conflicted
+++ resolved
@@ -18,11 +18,8 @@
     install_requires=[
         'tqdm',
         'requests',
-<<<<<<< HEAD
-        'fire'
-=======
+        'fire',
         'google-cloud-storage'
->>>>>>> cd78e800
     ],
     classifiers=[
         # Chose either "3 - Alpha", "4 - Beta" or "5 - Production/Stable" as the current state of your package
